--- conflicted
+++ resolved
@@ -32,15 +32,11 @@
      */
     @Test
     public void testRead() throws Exception {
-<<<<<<< HEAD
         testRead(getClass().getResourceAsStream("/test.zip"));
     }
 
     static void testRead(InputStream input) throws Exception {
         ZipDecryptInputStream zdis = new ZipDecryptInputStream(input, "password");
-=======
-        ZipDecryptInputStream zdis = new ZipDecryptInputStream(getClass().getResourceAsStream("/test1.zip"), "password");
->>>>>>> 8c1f885f
         ZipInputStream zis = new ZipInputStream(zdis);
 
         ZipEntry ze;
